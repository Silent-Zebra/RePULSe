--- conflicted
+++ resolved
@@ -1,5 +1,6 @@
 from torch.utils.data import Dataset
 from tqdm import tqdm
+from .utils import exist_and_not_none
 
 
 def preprocess_data(data, input_template=None, input_key="input", label_key=None, apply_chat_template=None) -> str:
@@ -38,6 +39,7 @@
         super().__init__()
         self.strategy = strategy
         self.tokenizer = tokenizer
+        # self.n_samples_per_prompt = getattr(self.strategy.args, "n_samples_per_prompt", 1)
 
         # chat_template
         self.input_template = input_template
@@ -66,11 +68,9 @@
         return length
 
     def __getitem__(self, idx):
-<<<<<<< HEAD
+        # Prevoius comment:
         # The way this currently works is the dataset itself is extended by n_samples_per_prompt
         # This is fine after a whole pass over the dataset in making experiences... but not what I want for batched CTL/SIXO etc.
         # So for CTL SIXO etc. just use n_samples_per_prompt 1 and use a separate argument
-        return self.prompts[idx // self.n_samples_per_prompt]
-=======
-        return self.prompts[idx], self.labels[idx]
->>>>>>> c1970206
+        # return self.prompts[idx // self.n_samples_per_prompt]
+        return self.prompts[idx], self.labels[idx]